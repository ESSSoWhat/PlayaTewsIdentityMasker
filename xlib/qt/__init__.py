from PyQt5.QtCore import *
from PyQt5.QtGui import *
from PyQt5.QtWidgets import *

<<<<<<< HEAD
=======
# PyQt5 uses direct enum access - no need for aliases
>>>>>>> e13762ab
AlignLeft = Qt.AlignLeft
AlignLeading = Qt.AlignLeading
AlignRight = Qt.AlignRight
AlignTrailing = Qt.AlignTrailing
AlignHCenter = Qt.AlignHCenter
AlignJustify = Qt.AlignJustify
AlignAbsolute = Qt.AlignAbsolute
AlignHorizontal_Mask = Qt.AlignHorizontal_Mask
AlignTop = Qt.AlignTop
AlignBottom = Qt.AlignBottom
AlignVCenter = Qt.AlignVCenter
AlignVertical_Mask = Qt.AlignVertical_Mask
AlignCenter = Qt.AlignCenter
AlignBaseline = Qt.AlignBaseline

from .core.QXTimeLine import QXTimeLine
from .core.QXTimer import QXTimer
from .core.widget import (BlockSignals, disable, enable, hide,
                          hide_and_disable, show, show_and_enable)
from .gui.from_file import (QIcon_from_file, QPixmap_from_file,
                            QXImage_from_file, QXPixmap_from_file)
from .gui.from_np import (QImage_ARGB32_from_buffer, QImage_BGR888_from_buffer,
                          QPixmap_from_np)
from .gui.QXImageSequence import QXImageSequence
from .gui.QXPixmap import QXPixmap
from .widgets.QXCheckBox import QXCheckBox
from .widgets.QXCollapsibleSection import QXCollapsibleSection
from .widgets.QXComboBox import QXComboBox
from .widgets.QXDirDialog import QXDirDialog
from .widgets.QXDoubleSpinBox import QXDoubleSpinBox
from .widgets.QXFileDialog import QXFileDialog
from .widgets.QXFixedLayeredImages import QXFixedLayeredImages
from .widgets.QXFrame import QXFrame
from .widgets.QXFrameHBox import QXFrameHBox
from .widgets.QXFrameVBox import QXFrameVBox
from .widgets.QXGridLayout import QXGridLayout
from .widgets.QXHBoxLayout import QXHBoxLayout
from .widgets.QXHorizontalLine import QXHorizontalLine
from .widgets.QXLabel import QXLabel
from .widgets.QXLineEdit import QXLineEdit
# Import QXWindow early to set forward_declarations before QXMainApplication
from .widgets.QXWindow import QXWindow
from .widgets.QXMainApplication import QXMainApplication
from .widgets.QXMenuBar import QXMenuBar
from .widgets.QXOpenGLWidget import QXOpenGLWidget
from .widgets.QXPopupWindow import QXPopupWindow
from .widgets.QXProgressBar import QXProgressBar
from .widgets.QXPushButton import QXPushButton
from .widgets.QXRadioButton import QXRadioButton
from .widgets.QXSaveableComboBox import QXSaveableComboBox
from .widgets.QXScrollArea import QXScrollArea
from .widgets.QXSlider import QXSlider
from .widgets.QXSpinBox import QXSpinBox
from .widgets.QXSplashWindow import QXSplashWindow
from .widgets.QXTextEdit import QXTextEdit
from .widgets.QXToolButton import QXToolButton
from .widgets.QXVBoxLayout import QXVBoxLayout
from .widgets.QXVerticalLine import QXVerticalLine
from .widgets.QXWidget import QXWidget
from .widgets.QXWidgetHBox import QXWidgetHBox
from .widgets.QXWidgetVBox import QXWidgetVBox<|MERGE_RESOLUTION|>--- conflicted
+++ resolved
@@ -2,10 +2,8 @@
 from PyQt5.QtGui import *
 from PyQt5.QtWidgets import *
 
-<<<<<<< HEAD
-=======
 # PyQt5 uses direct enum access - no need for aliases
->>>>>>> e13762ab
+main
 AlignLeft = Qt.AlignLeft
 AlignLeading = Qt.AlignLeading
 AlignRight = Qt.AlignRight
