--- conflicted
+++ resolved
@@ -40,7 +40,7 @@
         from apps.DeepFaceLive.DeepFaceLiveApp import DeepFaceLiveApp
         DeepFaceLiveApp(userdata_path=userdata_path).run()
 
-<<<<<<< HEAD
+        cursor/create-obs-inspired-streaming-interface-2239
     def run_DeepFaceLiveOBS(args):
         userdata_path = Path(args.userdata_dir)
         lib_appargs.set_arg_bool('NO_CUDA', args.no_cuda)
@@ -50,9 +50,9 @@
         DeepFaceLiveOBSStyleApp(userdata_path=userdata_path).run()
 
     p = run_subparsers.add_parser('DeepFaceLive')
-=======
+
     p = run_subparsers.add_parser('PlayaTewsIdentityMasker')
->>>>>>> 1ed8b113
+ main
     p.add_argument('--userdata-dir', default=None, action=fixPathAction, help="Workspace directory.")
     p.add_argument('--no-cuda', action="store_true", default=False, help="Disable CUDA.")
     p.set_defaults(func=run_PlayaTewsIdentityMasker)
