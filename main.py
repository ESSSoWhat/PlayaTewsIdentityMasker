--- conflicted
+++ resolved
@@ -139,12 +139,7 @@
             use_traditional = getattr(args, 'traditional', False)
             
             if use_traditional:
-<<<<<<< HEAD
-                logger.info(f"[START] Starting PlayaTewsIdentityMasker with traditional UI: {userdata_path}")
-=======
-                logger.info(f"🚀 Starting PlayaTewsIdentityMasker with TRADITIONAL UI: {userdata_path}")
-                logger.info("📋 Using traditional interface (requested via --traditional flag)")
->>>>>>> 67743a4a
+                logger.info(f"🚀 Starting PlayaTewsIdentityMasker with traditional UI: {userdata_path}")
                 try:
                     from apps.PlayaTewsIdentityMasker.PlayaTewsIdentityMaskerApp import PlayaTewsIdentityMaskerApp
                     startup_timer.mark_stage("app_imported")
@@ -159,12 +154,7 @@
                     logger.error("Please ensure all dependencies are installed: pip install -r requirements-unified.txt")
                     sys.exit(1)
             else:
-<<<<<<< HEAD
-                logger.info(f"[START] Starting PlayaTewsIdentityMasker with OBS-style streaming interface: {userdata_path}")
-=======
-                logger.info(f"🚀 Starting PlayaTewsIdentityMasker with OBS-STYLE STREAMING INTERFACE: {userdata_path}")
-                logger.info("📋 Using OBS-style interface (DEFAULT - modern streaming-focused UI)")
->>>>>>> 67743a4a
+                logger.info(f"🚀 Starting PlayaTewsIdentityMasker with OBS-style streaming interface: {userdata_path}")
                 try:
                     from apps.PlayaTewsIdentityMasker.PlayaTewsIdentityMaskerOBSStyleApp import PlayaTewsIdentityMaskerOBSStyleApp
                     startup_timer.mark_stage("app_imported")
